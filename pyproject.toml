[tool.poetry]
name = "ike"
version = "0.1.0"
description = ""
authors = ["Your Name <you@example.com>"]
readme = "README.md"
packages = [{ include = "ike", from = "src" }]

[tool.poetry.scripts]
ike = "ike.main:main"

[tool.poetry.dependencies]
python = "^3.12"
typer = "^0.13.1"
requests = "^2.32.3"
rich = "^13.9.4"
watchdog = "^6.0.0"
<<<<<<< HEAD
keyring = "^25.5.0"
pathspec = "^0.12.1"
=======
pydantic = "^2.10.3"
docstring-parser = "^0.16"
>>>>>>> 4304ce90

[tool.poetry.group.dev.dependencies]
ruff = "^0.8.0"
pytest = "^8.3.3"
mypy = "^1.13.0"

[build-system]
requires = ["poetry-core"]
build-backend = "poetry.core.masonry.api"<|MERGE_RESOLUTION|>--- conflicted
+++ resolved
@@ -15,13 +15,10 @@
 requests = "^2.32.3"
 rich = "^13.9.4"
 watchdog = "^6.0.0"
-<<<<<<< HEAD
 keyring = "^25.5.0"
 pathspec = "^0.12.1"
-=======
 pydantic = "^2.10.3"
 docstring-parser = "^0.16"
->>>>>>> 4304ce90
 
 [tool.poetry.group.dev.dependencies]
 ruff = "^0.8.0"
